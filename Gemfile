source 'https://rubygems.org'

gem 'rake'

group :docs do
    gem 'yard'
    gem 'redcarpet'
end

group :spec do
    gem 'simplecov', require: false, group: :test

<<<<<<< HEAD
    gem 'rspec', '2.99'
=======
    gem 'rspec', '2.99.0'
>>>>>>> 1d0edef4
    gem 'faker'
end

group :prof do
    gem 'stackprof'
    gem 'sys-proctable'
    gem 'ruby-mass'
    gem 'benchmark-ips'
end

gemspec<|MERGE_RESOLUTION|>--- conflicted
+++ resolved
@@ -10,11 +10,7 @@
 group :spec do
     gem 'simplecov', require: false, group: :test
 
-<<<<<<< HEAD
-    gem 'rspec', '2.99'
-=======
     gem 'rspec', '2.99.0'
->>>>>>> 1d0edef4
     gem 'faker'
 end
 
