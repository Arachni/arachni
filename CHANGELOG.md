--- conflicted
+++ resolved
@@ -2,7 +2,6 @@
 
 ## _Under development_
 
-<<<<<<< HEAD
 - `Framework`
     - `#audit_page` -- Updated to perform DOM/JS/AJAX analysis on the page and
         feed DOM page snapshots and new paths back to the `Framework`.
@@ -66,7 +65,9 @@
     - Added:
         - Extract partial paths from HTML comments (`comments`).
         - `script` - Extract partial paths from scripts.
-=======
+
+## 0.4.6
+
 - CLI user interfaces
     - `--lsmod`
         - Longer pauses every 3 modules, it lists all of them at once.
@@ -154,7 +155,6 @@
         - Disabled reverse DNS lookup on requests to increase performance.
     - `content_types` -- Moved out of `defaults/'.
 - Reports -- Added `content_type` to all reports with `outfile` option in `.info`.
->>>>>>> 34cd2281
 
 ## 0.4.5.2 _(September 18, 2013)_
 
