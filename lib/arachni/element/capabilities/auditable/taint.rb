=begin
    Copyright 2010-2014 Tasos Laskos <tasos.laskos@gmail.com>
    All rights reserved.
=end

module Arachni::Element::Capabilities

# Looks for specific substrings or patterns in response bodies.
#
# @author Tasos "Zapotek" Laskos <tasos.laskos@gmail.com>
module Auditable::Taint

    TAINT_OPTIONS = {
        #
        # The regular expression to match against the response body.
        #
        # Alternatively, you can use the :substring option.
        #
        regexp:    nil,

        #
        # Verify the matched string with this value when using a regexp.
        #
        match:     nil,

        #
        # The substring to look for the response body.
        #
        # Alternatively, you can use the :regexp option.
        #
        substring: nil,

        #
        # Array of patterns to ignore.
        #
        # Useful when needing to narrow down what to log without
        # having to construct overly complex match regexps.
        #
        ignore:    nil,

        #
        # Extract the longest word from each regexp and only proceed to the
        # full match only if that word is included in the response body.
        #
        # The check is case insensitive.
        #
        longest_word_optimization: false
    }

    REMARK = 'This issue was identified by a pattern but the pattern matched ' <<
            'the page\'s response body even before auditing the logged element.'

    # Performs taint analysis and logs an issue should there be one.
    #
    # It logs an issue when:
    #
    # * `:match` == nil AND `:regexp` matches the response body
    # * `:match`` == not nil AND  `:regexp` match == `:match`
    # * `:substring`exists in the response body
    #
    # @param  [String, Array<String>, Hash{Symbol => <String, Array<String>>}]  payloads
    #   Payloads to inject, if given:
    #
    #   * {String} -- Will inject the single payload.
    #   * {Array} -- Will iterate over all payloads and inject them.
    #   * {Hash} -- Expects {Platform} (as `Symbol`s ) for keys and {Array} of
    #       `payloads` for values. The applicable `payloads` will be
    #       {Platform#pick picked} from the hash based on
    #       {Element::Base#platforms applicable platforms} for the
    #       {Base#action resource} to be audited.
    # @param  [Hash]    opts
    #   Options as described in {Arachni::Module::Auditor::OPTIONS} and
    #   {TAINT_OPTIONS}.
    #
    # @return   [Bool]
    #   `true` if the audit was scheduled successfully, `false` otherwise (like
    #   if the resource is out of scope).
    def taint_analysis( payloads, opts = { } )
        return false if self.auditable.empty?

        if skip_path? self.action
            print_debug "Element's action matches skip rule, bailing out."
            return false
        end

        # We'll have to keep track of logged issues for analysis a bit down the line.
        @logged_issues = []

        # Perform the taint analysis.
        opts = self.class::OPTIONS.merge( TAINT_OPTIONS.merge( opts ) )
        audit( payloads, opts ) { |response| get_matches( response ) }
    end

    private

    # Tries to identify an issue through pattern matching.
    #
    # If a issue is found a message will be printed and the issue will be logged.
    #
<<<<<<< HEAD
    # @param  [HTTP::Response]  response
    def get_matches( response )
        opts = response.request.performer.audit_options.dup
=======
    # @param  [Typhoeus::Response]  res
    # @param  [Hash]  opts
    def get_matches( res, opts )
>>>>>>> 34cd2281
        opts[:substring] = opts[:injected_orig] if !opts[:regexp] && !opts[:substring]

        match_patterns( opts[:regexp], method( :match_regexp_and_log ), response, opts.dup )
        match_patterns( opts[:substring], method( :match_substring_and_log ), response, opts.dup )
    end

<<<<<<< HEAD
    def match_patterns( patterns, matcher, response, opts )
=======
    def match_patterns( patterns, matcher, res, opts )
        if opts[:longest_word_optimization]
            opts[:downcased_body] = res.body.downcase
        end

>>>>>>> 34cd2281
        case patterns
            when Regexp, String, Array
                [patterns].flatten.compact.
                    each { |pattern| matcher.call( pattern, response, opts ) }

            when Hash
                if opts[:platform] && patterns[opts[:platform]]
                    [patterns[opts[:platform]]].flatten.compact.each do |p|
                        [p].flatten.compact.
                            each { |pattern| matcher.call( pattern, response, opts ) }
                    end
                else
                    patterns.each do |platform, p|
                        dopts = opts.dup
                        dopts[:platform] = platform

                        [p].flatten.compact.
                            each { |pattern| matcher.call( pattern, response, dopts ) }
                    end
                end

                return if !opts[:payload_platforms]

                # Find out if there are any patterns without associated payloads
                # and match them against every payload's response.
                patterns.select { |p, _|  !opts[:payload_platforms].include?( p ) }.
                    each do |platform, p|
                        dopts = opts.dup
                        dopts[:platform] = platform

                        [p].flatten.compact.
                            each { |pattern| matcher.call( pattern, response, dopts ) }
                    end
        end
    end

    def match_substring_and_log( substring, res, opts )
        return if substring.to_s.empty?

        if res.body.include?( substring ) && !ignore?( res, opts )
            opts[:regexp] = opts[:id] = opts[:match] = substring.dup
            @logged_issues |= @auditor.log( opts, res )
            setup_verification_callbacks
        end
    end

    def match_regexp_and_log( regexp, res, opts )
        regexp = regexp.is_a?( Regexp ) ? regexp :
            Regexp.new( regexp.to_s, Regexp::IGNORECASE )

        if opts[:downcased_body]
            return if !opts[:downcased_body].include?( longest_word_for_regexp( regexp ) )
        end

        match_data = res.body.scan( regexp ).flatten.first.to_s

        # fairly obscure condition...pardon me...
        if ( opts[:match] && match_data == opts[:match] ) ||
           ( !opts[:match] && match_data && match_data.size > 0 )

            return if ignore?( res, opts )

            opts[:id] = opts[:match]  = opts[:match] ? opts[:match] : match_data
            opts[:regexp] = regexp

            @logged_issues |= @auditor.log( opts, res )
            setup_verification_callbacks
        end

    rescue => e
        ap e
        ap e.backtrace
    end

    def ignore?( res, opts )
        [opts[:ignore]].flatten.compact.each do |r|
            r = r.is_a?( Regexp ) ? r : Regexp.new( r.to_s, Regexp::IGNORECASE )
            return true if res.body.scan( r ).flatten.first
        end
        false
    end

    def setup_verification_callbacks
        return if @setup_verification_callbacks
        @setup_verification_callbacks = true

        # Go over the issues and flag them as untrusted if the pattern that
        # caused them to be logged matches the untainted response.
        http.after_run do
            @setup_verification_callbacks = false

            # Grab an untainted response.
            submit do |response|
                @logged_issues.each do |issue|
                    next if !response.body.include?( issue.match )

                    issue.verification = true
                    issue.add_remark :auditor, REMARK
                end

                @logged_issues = []
            end
        end
    end

    def longest_word_for_regexp( regexp )
        @@longest_word_for_regex ||= {}
        @@longest_word_for_regex[regexp.source.hash] ||=
            regexp.source.longest_word.downcase
    end

end
end<|MERGE_RESOLUTION|>--- conflicted
+++ resolved
@@ -76,7 +76,7 @@
     #   `true` if the audit was scheduled successfully, `false` otherwise (like
     #   if the resource is out of scope).
     def taint_analysis( payloads, opts = { } )
-        return false if self.auditable.empty?
+        return false if self.inputs.empty?
 
         if skip_path? self.action
             print_debug "Element's action matches skip rule, bailing out."
@@ -97,30 +97,20 @@
     #
     # If a issue is found a message will be printed and the issue will be logged.
     #
-<<<<<<< HEAD
     # @param  [HTTP::Response]  response
     def get_matches( response )
         opts = response.request.performer.audit_options.dup
-=======
-    # @param  [Typhoeus::Response]  res
-    # @param  [Hash]  opts
-    def get_matches( res, opts )
->>>>>>> 34cd2281
         opts[:substring] = opts[:injected_orig] if !opts[:regexp] && !opts[:substring]
 
         match_patterns( opts[:regexp], method( :match_regexp_and_log ), response, opts.dup )
         match_patterns( opts[:substring], method( :match_substring_and_log ), response, opts.dup )
     end
 
-<<<<<<< HEAD
     def match_patterns( patterns, matcher, response, opts )
-=======
-    def match_patterns( patterns, matcher, res, opts )
         if opts[:longest_word_optimization]
             opts[:downcased_body] = res.body.downcase
         end
 
->>>>>>> 34cd2281
         case patterns
             when Regexp, String, Array
                 [patterns].flatten.compact.
