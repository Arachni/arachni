--- conflicted
+++ resolved
@@ -20,6 +20,12 @@
 # @author Tasos "Zapotek" Laskos <tasos.laskos@gmail.com>
 module RDiff
 
+    def RDiff.reset
+        # the rdiff attack performs it own redundancy checks so we need this to
+        # keep track of audited elements
+        @@rdiff_audited = Support::LookUp::HashSet.new
+    end
+
     RDIFF_OPTIONS =  {
         # Append our seeds to the default values.
         format:         [Mutable::Format::STRAIGHT],
@@ -37,7 +43,7 @@
         respect_method: true,
 
         # Don't generate or submit any mutations with default or sample inputs.
-        skip_orig:      true,
+        skip_original:  true,
 
         # Allow redundant audits, we need multiple ones for noise-reduction.
         redundant:      true,
@@ -94,10 +100,10 @@
     #   if the resource is out of scope or already audited).
     #
     def rdiff_analysis( opts = {} )
-        return if self.auditable.empty?
-
-        return false if audited? audit_id
-        audited audit_id
+        return if self.inputs.empty?
+
+        return false if rdiff_audited?
+        rdiff_audited
 
         if skip_path? self.action
             print_debug "Element's action matches skip rule, bailing out."
@@ -106,12 +112,6 @@
 
         opts = self.class::MUTATION_OPTIONS.merge( RDIFF_OPTIONS.merge( opts ) )
 
-<<<<<<< HEAD
-        return false if inputs.empty?
-
-        # Don't continue if there's a missing value.
-        inputs.values.each { |val| return if val.to_s.empty? }
-=======
         mutations_size = 0
         each_mutation( opts[:false], opts ) { mutations_size += 1 }
         mutations_size *= opts[:precision]
@@ -134,7 +134,6 @@
 
             # Corrupted baselines per input.
             corrupted:             {},
->>>>>>> 34cd2281
 
             # Rest of the data are dynamically populated using input pairs
             # as keys.
@@ -161,7 +160,7 @@
     def populate_control_signatures( opts, signatures )
         gathered = {}
         opts[:precision].times do
-            audit( opts[:false], opts ) do |res, _, elem|
+            audit( opts[:false], opts ) do |res, elem|
                 altered_hash = elem.altered.hash
 
                 next if signatures[:corrupted][altered_hash]
@@ -211,7 +210,7 @@
                 "action '#{self.action}' using seed: #{true_expr}"
 
             opts[:precision].times do
-                audit( true_expr, opts ) do |res, _, elem|
+                audit( true_expr, opts ) do |res, elem|
                     altered_hash = elem.altered.hash
 
                     gathered[pair_hash][altered_hash] ||= 0
@@ -277,7 +276,7 @@
                 "action '#{self.action}' using seed: #{false_expr}"
 
             opts[:precision].times do
-                audit( false_expr, opts ) do |res, _, elem|
+                audit( false_expr, opts ) do |res, elem|
                     altered_hash = elem.altered.hash
 
                     gathered[pair_hash][altered_hash] ||= 0
@@ -339,7 +338,7 @@
         gathered           = {}
 
         opts[:precision].times do
-            audit( opts[:false], opts ) do |res, _, elem|
+            audit( opts[:false], opts ) do |res, elem|
                 altered_hash = elem.altered.hash
 
                 gathered[altered_hash] ||= 0
@@ -393,34 +392,6 @@
                     next
                 end
 
-<<<<<<< HEAD
-                data.each do |input_name, result|
-                    # if default_response_body == true_response_body AND
-                    #    false_response_body != true_response_code AND
-                    #    true_response_code == 200
-                    if control == result[:true] &&
-                        result[:false] != result[:true] &&
-                        result[:response].code == 200
-
-                        # Check to see if the `true` response we're analyzing
-                        # is a custom 404 page.
-                        http.custom_404?( result[:response] ) do |custom_404|
-                            # If this is a custom 404 page bail out.
-                            next if custom_404
-
-                            @auditor.log({
-                                var:      input_name,
-                                opts:     {
-                                    injected_orig: result[:injected_string],
-                                    combo:         result[:mutation].inputs
-                                },
-                                injected: result[:mutation].altered_value,
-                                elem:     type
-                                }, result[:response]
-                            )
-                        end
-                    end
-=======
                 # To have gotten here the following must be true:
                 #
                 #   force_false_baseline == false_response_body AND
@@ -437,13 +408,12 @@
                             var:      result[:mutation].altered,
                             opts:     {
                                 injected_orig: result[:injected_string],
-                                combo:         result[:mutation].auditable
+                                combo:         result[:mutation].inputs
                             },
                             injected: result[:mutation].altered_value,
                             elem:     type
                         }, result[:response]
                     )
->>>>>>> 34cd2281
                 end
             end
         end
@@ -475,10 +445,6 @@
         end
     end
 
-<<<<<<< HEAD
-    def rdiff_audit_id
-        @action + @inputs.keys.to_s
-=======
     def signature_sieve( input, signatures, pair )
         gathered  = @data_gathering[pair][input]
         signature = signatures[pair][input]
@@ -512,7 +478,20 @@
         end
 
         false
->>>>>>> 34cd2281
+    end
+
+    private
+
+    def rdiff_audited
+        @@rdiff_audited << rdiff_audit_id
+    end
+
+    def rdiff_audited?
+        @@rdiff_audited.include?( rdiff_audit_id )
+    end
+
+    def rdiff_audit_id
+        @action + @inputs.keys.to_s
     end
 
 end
