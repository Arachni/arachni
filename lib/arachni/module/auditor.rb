=begin
    Copyright 2010-2014 Tasos Laskos <tasos.laskos@gmail.com>
    All rights reserved.
=end

module Arachni
module Module

#
# Included by {Module::Base} and provides helper audit methods to all modules.
#
# There are 3 main types of audit and analysis techniques available:
#
# * {Arachni::Element::Capabilities::Auditable::Taint Taint analysis} -- {#audit}
# * {Arachni::Element::Capabilities::Auditable::Timeout Timeout analysis} -- {#audit_timeout}
# * {Arachni::Element::Capabilities::Auditable::RDiff Differential analysis} -- {#audit_rdiff}
#
# It should be noted that actual analysis takes place at the element level,
# and to be more specific, the {Arachni::Element::Capabilities::Auditable} element level.
#
# It also provides:
#
# * Discovery helpers for checking and logging the existence of remote files.
#   * {#log_remote_file}
#   * {#remote_file_exist?}
#   * {#log_remote_file_if_exists}
# * Pattern matching helpers for checking and logging the existence of strings
#   in responses or in the body of the page that's being audited.
#   * {#match_and_log}
# * General {Arachni::Issue} logging helpers.
#   * {#log}
#   * {#log_issue}
#   * {#register_results}
#
# @author Tasos "Zapotek" Laskos <tasos.laskos@gmail.com>
#
module Auditor
    include Output

    def self.reset
        audited.clear
        Element::Capabilities::Auditable::Timeout.reset
    end

    def self.timeout_audit_blocks
        Element::Capabilities::Auditable.timeout_audit_blocks
    end
    def self.timeout_candidates
        Element::Capabilities::Auditable.timeout_candidates
    end
    def self.timeout_loaded_modules
        Element::Capabilities::Auditable.timeout_loaded_modules
    end
    def self.on_timing_attacks( &block )
        Element::Capabilities::Auditable.on_timing_attacks( &block )
    end
    def self.running_timeout_attacks?
        Element::Capabilities::Auditable.running_timeout_attacks?
    end
    def self.timeout_audit_run
        Element::Capabilities::Auditable.timeout_audit_run
    end
    def self.timeout_audit_operations_cnt
        Element::Capabilities::Auditable.timeout_audit_operations_cnt
    end
    def self.current_timeout_audit_operations_cnt
        Element::Capabilities::Auditable.current_timeout_audit_operations_cnt
    end

    #
    # @param    [#to_s]  id  Identifier of the object to be marked as audited.
    #
    # @see #audited?
    #
    def audited( id )
        Auditor.audited << "#{self.class}-#{id}"
    end

    #
    # @param    [#to_s] id  Identifier of the object to be checked.
    #
    # @return   [Bool]  `true` if audited, `false` otherwise.
    #
    # @see #audited
    #
    def audited?( id )
        Auditor.audited.include?( "#{self.class}-#{id}" )
    end

    def self.included( m )
        m.class_eval do
            def self.issue_counter
                @issue_counter ||= 0
            end

            def self.issue_counter=( int )
                @issue_counter = int
            end

            def increment_issue_counter
                self.class.issue_counter += 1
            end

            def issue_limit_reached?( count = max_issues )
                self.class.issue_limit_reached?( count )
            end

            def self.issue_limit_reached?( count = max_issues )
                issue_counter >= count if !count.nil?
            end

            def self.max_issues
                info[:max_issues]
            end
        end
    end

    def max_issues
        self.class.max_issues
    end

    #
    # Holds constant bitfields that describe the preferred formatting
    # of injection strings.
    #
    Format = Element::Capabilities::Mutable::Format

    # Default audit options.
    OPTIONS = {
        #
        # Elements to audit.
        #
        # If no elements have been passed to audit methods, candidates will be
        # determined by {#each_candidate_element}.
        #
        elements: [Element::LINK, Element::FORM,
                   Element::COOKIE, Element::HEADER,
                   Element::BODY],

        #
        # If set to `true` the HTTP response will be analyzed for new elements.
        # Be careful when enabling it, there'll be a performance penalty.
        #
        # If set to `false`, no training is going to occur.
        #
        # If set to `nil`, when the Auditor submits a form with original or
        # sample values this option will be overridden to `true`
        #
        train:    nil
    }

    #
    # *REQUIRED*
    #
    # @return   [Arachni::Page]  Page object you want to audit.
    # @abstract
    #
    attr_reader :page

    #
    # *REQUIRED*
    #
    # @return   [Arachni::Framework]
    #
    # @abstract
    #
    attr_reader :framework

    #
    # *OPTIONAL*
    #
    # Allows modules to ignore multi-Instance scope restrictions in order to
    # audit elements that are not on the sanctioned whitelist.
    #
    # @return   [Bool]
    #
    # @abstract
    #
    def override_instance_scope?
        false
    end

    # @return   [HTTP::Client]
    def http
        HTTP::Client
    end

    #
    # Just a delegator, logs an array of issues.
    #
    # @param    [Array<Arachni::Issue>]     issues
    #
    # @see Arachni::Module::Manager#register_results
    #
    def register_results( issues )
        return if issue_limit_reached?
        self.class.issue_counter += issues.size

        framework.modules.register_results( issues )
    end

    #
    # @note Ignores custom 404 responses.
    #
    # Logs a remote file or directory if it exists.
    #
    # @param    [String]    url Resource to check.
    # @param    [Bool]      silent
    #   If `false`, a message will be printed to stdout containing the status of
    #   the operation.
    # @param    [Proc]      block
    #   Called if the file exists, just before logging the issue, and is passed
    #   the HTTP response.
    #
    # @return   [Object]
    #   * `nil` if no URL was provided.
    #   * `false` if the request couldn't be fired.
    #   * `true` if everything went fine.
    #
    # @see #remote_file_exist?
    #
    def log_remote_file_if_exists( url, silent = false, &block )
        return nil if !url

        print_status( "Checking for #{url}" ) if !silent
        remote_file_exist?( url ) do |bool, res|
            print_status( 'Analyzing response for: ' + url ) if !silent
            next if !bool

            block.call( res ) if block_given?
            log_remote_file( res )

            # If the file exists let the trainer parse it since it may contain
            # brand new data to audit.
            framework.trainer.push( res )
        end
         true
    end
    alias :log_remote_directory_if_exists :log_remote_file_if_exists

    #
    # @note Ignores custom 404 responses.
    #
    # Checks whether or not a remote resource exists.
    #
    # @param    [String]    url Resource to check.
    # @param    [Block] block
    #   Block to be passed  `true` if the resource exists, `false` otherwise.
    #
    # @return   [Object]
    #   * `nil` if no URL was provided.
    #   * `false` if the request couldn't be fired.
    #   * `true` if everything went fine.
    #
    def remote_file_exist?( url, &block )
        req  = http.get( url, performer: self )
        return false if !req

        req.on_complete do |res|
            if res.code != 200
                block.call( false, res )
            else
                http.custom_404?( res ) { |bool| block.call( !bool, res ) }
            end
        end
        true
    end
    alias :remote_file_exists? :remote_file_exist?

    #
    # Logs the existence of a remote file as an issue.
    #
    # @param    [HTTP::Response]    res
    # @param    [Bool]      silent
    #   If `false`, a message will be printed to stdout containing the status of
    #   the operation.
    #
    # @see #log_issue
    #
    def log_remote_file( res, silent = false )
        url = res.url
        filename = File.basename( res.parsed_url.path )

        log_issue(
            url:      url,
            injected: filename,
            id:       filename,
            elem:     Element::PATH,
            response: res.body,
            headers:  {
                request:  res.request.headers,
                response: res.headers,
            }
        )

        print_ok( "Found #{filename} at #{url}" ) if !silent
    end
    alias :log_remote_directory :log_remote_file

    #
    # Helper method for issue logging.
    #
    # @param    [Hash]  opts    Issue options ({Issue}).
    #
    # @see Arachni::Module::Base#register_results
    #
    def log_issue( opts )
        # register the issue
        register_results( [ Issue.new( opts.merge( self.class.info ) ) ] )
    end

    #
    # Matches an array of regular expressions against a string and logs the
    # result as an issue.
    #
    # @param    [Array<Regexp>]     regexps
    #   Array of regular expressions to be tested.
    # @param    [String]            string
    #   String against which the `regexps` will be matched.
    #   (If no string has been provided the {#page} body will be used and, for
    #   good measure, `regexps` will also be matched against
    #   {HTTP::Response#headers} as well.)
    # @param    [Block] block
    #   Block to verify matches before logging, must return `true`/`false`.
    #
    def match_and_log( regexps, string = page.body, &block )
        # make sure that we're working with an array
        regexps = [regexps].flatten

        elems = self.class.info[:elements]
        elems = OPTIONS[:elements] if !elems || elems.empty?

        regexps.each do |regexp|
            string.scan( regexp ).flatten.uniq.each do |match|

                next if !match
                next if block && !block.call( match )

                log(
                    regexp:  regexp,
                    match:   match,
                    element: Element::BODY
                )
            end if elems.include? Element::BODY

            next if string != page.body

            page.response.headers.each do |k,v|
                next if !v

                v.to_s.scan( regexp ).flatten.uniq.each do |match|
                    next if !match
                    next if block && !block.call( match )

                    log(
                        var:     k,
                        regexp:  regexp,
                        match:   match,
                        element: Element::HEADER
                    )
                end
            end if elems.include? Element::HEADER

        end
    end

    #
    # Populates and logs an {Arachni::Issue} based on data from `opts` and `res`.
    #
    # @param    [Hash]  options
    #   As passed to blocks by audit methods.
    # @param    [HTTP::Response]    response
    #   Optional HTTP response, defaults to page data.
    #
    def log( options, response = page.response )
        url     = options[:action]  || response.url
        var     = options[:altered] || options[:var]
        element = options[:element] || options[:elem]

        msg = "In #{element}"
        msg << " input '#{var}'" if var
        print_ok "#{msg} ( #{url} )"

<<<<<<< HEAD
        print_verbose( "Injected string:\t#{options[:injected]}" )         if options[:injected]
        print_verbose( "Verified string:\t#{options[:match]}" )            if options[:match]
        print_verbose( "Matched regular expression: #{options[:regexp]}" ) if options[:regexp]
        print_debug( "Request ID: #{response.request.id}" )
        print_verbose( '---------' )                                       if only_positives?

        # Platform identification by vulnerability.
        platform_type = nil
        if (platform = options[:platform])
=======
        print_verbose( "Injected string:\t" + opts[:injected] ) if opts[:injected]
        print_verbose( "Verified string:\t" + opts[:match].to_s ) if opts[:match]
        print_verbose( 'Matched regular expression: ' + opts[:regexp].to_s ) if opts[:regexp]
        print_debug( 'Request ID: ' + res.request.id.to_s ) if res
        print_verbose( '---------' ) if only_positives?

        # Platform identification by vulnerability.
        platform_type = nil
        if (platform = opts[:platform])
>>>>>>> 34cd2281
            Platform::Manager[url] << platform if Options.fingerprint?
            platform_type = Platform::Manager[url].find_type( platform )
        end

        log_issue(
            var:           var,
            url:           url,
            platform:      platform,
            platform_type: platform_type,
            injected:      options[:injected],
            id:            options[:id],
            regexp:        options[:regexp],
            regexp_match:  options[:match],
            elem:          element,
            verification:  !!options[:verification],
            remarks:       options[:remarks],
            method:        response.request.method.to_s.upcase,
            response:      response.body,
            opts:          options,
            headers:       {
                request:   response.request.headers,
                response:  response.headers,
            }
        )
    end

    # @see Arachni::Module::Base#preferred
    # @see Arachni::Module::Base.prefer
    # @abstract
    def preferred
        []
    end

    #
    # This is called right before an {Arachni::Element} is audited and is used
    # to determine whether to skip it or not.
    #
    # Running modules can override this as they wish *but* at their own peril.
    #
    # @param    [Arachni::Element]  elem
    #
    # @return   [Boolean]
    #   `true` if the element should be skipped, `false` otherwise.
    #
    def skip?( elem )
        # Find out our own shortname.
        @modname ||= framework.modules.map { |k, v| k if v == self.class }.compact.first

        # Don't audit elements which have been already logged as vulnerable
        # either by us or preferred modules.
        (preferred | [@modname]).each do |mod|
            next if !framework.modules.include?( mod )
            issue_id = elem.provisioned_issue_id( framework.modules[mod].info[:name] )
            return true if framework.modules.issue_set.include?( issue_id )
        end

        false
    end

    # Passes each element prepared for audit to the block.
    #
    # If no element types have been specified in `opts`, it will use the elements
    # from the module's {Base.info} hash.
    #
    # If no elements have been specified in `opts` or {Base.info}, it will use the
    # elements in {OPTIONS}.
    #
    # @param  [Hash]    opts
    # @option opts  [Array]  :elements
    #   Element types to audit (see {OPTIONS}`[:elements]`).
    #
    # @yield       [element]  Each candidate element.
    # @yieldparam [Arachni::Element]
    def each_candidate_element( opts = {} )
        if !opts.include?( :elements) || !opts[:elements] || opts[:elements].empty?
            opts[:elements] = self.class.info[:elements]
        end

        if !opts.include?( :elements) || !opts[:elements] || opts[:elements].empty?
            opts[:elements] = OPTIONS[:elements]
        end

        elements = []
        opts[:elements].each do |elem|
            next if !Options.audit?( elem )

            elements |= case elem
                when Element::LINK
                    page.links

                when Element::FORM
                    page.forms

                when Element::COOKIE
                    page.cookies

                when Element::HEADER
                    page.headers

                when Element::BODY
                else
                    fail ArgumentError, "Unknown element: #{elem}"
            end
        end

        while (e = elements.pop)
            next if e.auditable.empty?
            d = e.dup
            d.auditor = self
            yield d
        end
    end

    #
    # If a block has been provided it calls {Arachni::Element::Capabilities::Auditable#audit}
    # for every element, otherwise, it defaults to {#audit_taint}.
    #
    # Uses {#each_candidate_element} to decide which elements to audit.
    #
    # @see OPTIONS
    # @see Arachni::Element::Capabilities::Auditable#audit
    # @see #audit_taint
    #
    def audit( payloads, opts = {}, &block )
        opts = OPTIONS.merge( opts )
        if !block_given?
            audit_taint( payloads, opts )
        else
            each_candidate_element( opts ) { |e| e.audit( payloads, opts, &block ) }
        end
    end

    #
    # Provides easy access to element auditing using simple taint analysis
    # and automatically logs results.
    #
    # Uses {#each_candidate_element} to decide which elements to audit.
    #
    # @see OPTIONS
    # @see Arachni::Element::Capabilities::Auditable::Taint
    #
    def audit_taint( payloads, opts = {} )
        opts = OPTIONS.merge( opts )
        each_candidate_element( opts ) { |e| e.taint_analysis( payloads, opts ) }
    end

    #
    # Audits elements using differential analysis and automatically logs results.
    #
    # Uses {#each_candidate_element} to decide which elements to audit.
    #
    # @see OPTIONS
    # @see Arachni::Element::Capabilities::Auditable::RDiff
    #
    def audit_rdiff( opts = {}, &block )
        opts = OPTIONS.merge( opts )
        each_candidate_element( opts ) { |e| e.rdiff_analysis( opts, &block ) }
    end

    #
    # Audits elements using timing attacks and automatically logs results.
    #
    # Uses {#each_candidate_element} to decide which elements to audit.
    #
    # @see OPTIONS
    # @see Arachni::Element::Capabilities::Auditable::Timeout
    #
    def audit_timeout( payloads, opts = {} )
        opts = OPTIONS.merge( opts )
        each_candidate_element( opts ) { |e| e.timeout_analysis( payloads, opts ) }
    end

    private

    #
    # Helper `Set` for modules which want to keep track of what they've audited
    # by themselves.
    #
    # @return   [Set]
    #
    # @see #audited?
    # @see #audited
    #
    def self.audited
        @audited ||= Support::LookUp::HashSet.new
    end

end

end
end<|MERGE_RESOLUTION|>--- conflicted
+++ resolved
@@ -381,7 +381,6 @@
         msg << " input '#{var}'" if var
         print_ok "#{msg} ( #{url} )"
 
-<<<<<<< HEAD
         print_verbose( "Injected string:\t#{options[:injected]}" )         if options[:injected]
         print_verbose( "Verified string:\t#{options[:match]}" )            if options[:match]
         print_verbose( "Matched regular expression: #{options[:regexp]}" ) if options[:regexp]
@@ -391,17 +390,6 @@
         # Platform identification by vulnerability.
         platform_type = nil
         if (platform = options[:platform])
-=======
-        print_verbose( "Injected string:\t" + opts[:injected] ) if opts[:injected]
-        print_verbose( "Verified string:\t" + opts[:match].to_s ) if opts[:match]
-        print_verbose( 'Matched regular expression: ' + opts[:regexp].to_s ) if opts[:regexp]
-        print_debug( 'Request ID: ' + res.request.id.to_s ) if res
-        print_verbose( '---------' ) if only_positives?
-
-        # Platform identification by vulnerability.
-        platform_type = nil
-        if (platform = opts[:platform])
->>>>>>> 34cd2281
             Platform::Manager[url] << platform if Options.fingerprint?
             platform_type = Platform::Manager[url].find_type( platform )
         end
@@ -508,7 +496,7 @@
         end
 
         while (e = elements.pop)
-            next if e.auditable.empty?
+            next if e.inputs.empty?
             d = e.dup
             d.auditor = self
             yield d
