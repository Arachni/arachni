=begin
    Copyright 2010-2014 Tasos Laskos <tasos.laskos@gmail.com>
    All rights reserved.
=end

module Arachni
module HTTP

#
# Basic CookieJar implementation.
#
# @author Tasos "Zapotek" Laskos <tasos.laskos@gmail.com>
#
class CookieJar
    include Utilities

    #
    # {CookieJar} error namespace.
    #
    # All {CookieJar} errors inherit from and live under it.
    #
    # @author Tasos "Zapotek" Laskos <tasos.laskos@gmail.com>
    #
    class Error < Arachni::HTTP::Error

        #
        # Raised when a CookieJar file could not be found at the specified location.
        #
        # @author Tasos "Zapotek" Laskos <tasos.laskos@gmail.com>
        #
        class CookieJarFileNotFound < Error
        end
    end

    #
    # Same as {#initialize}.
    #
    # @return   [Arachni::HTTP::CookieJar]
    #
    def self.from_file( *args )
        new.load( *args )
    end

    # @param    [String]    cookie_jar_file path to a Netscape cookie-jar
    def initialize( cookie_jar_file = nil )
        @domains = {}
        load( cookie_jar_file ) if cookie_jar_file
    end

    #
    # Loads cookies from a Netscape cookiejar file
    #
    # @param    [String]    cookie_jar_file path to a Netscape cookie-jar
    # @param    [String]    url     cookie owner
    #
    # @return   [CookieJar]  self
    #
    def load( cookie_jar_file, url = '' )
        # make sure that the provided cookie-jar file exists
        if !File.exist?( cookie_jar_file )
            fail Error::CookieJarFileNotFound, "Cookie-jar '#{cookie_jar_file}' doesn't exist."
        end
        update( cookies_from_file( url, cookie_jar_file ) )
        self
    end

    #
    # Updates the jar with +cookie+.
    #
    # @param    [Cookie, Array<Cookie>]  cookies
    #
    # @return   [CookieJar]  self
    #
    def <<( cookies )
        [cookies].flatten.compact.each do |cookie|
            ((@domains[cookie.domain] ||= {})[cookie.path] ||= {})[cookie.name] = cookie.dup
        end
        self
    end

    #
    # Updates the jar with +cookies+.
    #
    # @param    [Array<String, Hash, Cookie>]  cookies
    #
    # @return   [CookieJar]  self
    #
    def update( cookies )
        [cookies].flatten.compact.each do |c|
            self << case c
                        when String
                            begin
                                Cookie.from_string( ::Arachni::Options.url.to_s, c )
                            rescue
                                Cookie.from_set_cookie( ::Arachni::Options.url.to_s, c )
                            end

                        when Hash
<<<<<<< HEAD
                            next if c.empty?

                            if c.size > 1
                                Cookie.new( { url: ::Arachni::Options.url.to_s }.merge( c ) )
                            else
                                Cookie.new( url: ::Arachni::Options.url.to_s, inputs: c )
                            end
=======
                            Cookie.new( ::Arachni::Options.url.to_s, c ) if c.any?

>>>>>>> 34cd2281
                        when Cookie
                            c
                    end
        end
        self
    end

    #
    # Gets cookies for a specific +url+.
    #
    # @param    [String]    url
    #
    # @return   [Array<Cookie>]
    #
    def for_url( url )
        uri = to_uri( url )
        request_path   = uri.path
        request_domain = uri.host

        return [] if !request_domain || !request_path

        @domains.map do |domain, paths|
            next if !in_domain?( domain, request_domain )

            paths.map do |path, cookies|
                next if !request_path.start_with?( path )

                cookies.values.reject{ |c| c.expired? }
            end
        end.flatten.compact.sort do |lhs, rhs|
            rhs.path.length <=> lhs.path.length
        end
    end

    #
    # Returns all cookies
    #
    # @param    [Bool]  include_expired    include expired cookies
    #
    # @return   [Array<Cookie>]
    #
    def cookies( include_expired = false )
        @domains.values.map do |paths|
            paths.values.map do |cookies|
                if !include_expired
                    cookies.values.reject{ |c| c.expired? }
                else
                    cookies.values
                end
            end
        end.flatten.compact
    end

    # Empties the cookiejar
    def clear
        @domains.clear
    end

    # @return   [Bool]  +true+ if cookiejar is empty, +false+ otherwise
    def empty?
        @domains.empty?
    end

    # @return   [Bool]  +true+ if cookiejar is not empty, +false+ otherwise
    def any?
        !empty?
    end

    private

    def in_domain?( cookie_domain, request_domain )
        request_domain == cookie_domain ||
            ( cookie_domain.start_with?( '.' ) &&
              request_domain.end_with?( cookie_domain[1...cookie_domain.size] )
            )
    end

    def to_uri( url )
        u = url.is_a?( ::URI ) || url.is_a?( ::Arachni::URI ) ? url : uri_parse( url.to_s )
        fail ArgumentError, 'Complete absolute URL required.' if u.relative?
        u
    end

end
end
end<|MERGE_RESOLUTION|>--- conflicted
+++ resolved
@@ -96,7 +96,6 @@
                             end
 
                         when Hash
-<<<<<<< HEAD
                             next if c.empty?
 
                             if c.size > 1
@@ -104,10 +103,6 @@
                             else
                                 Cookie.new( url: ::Arachni::Options.url.to_s, inputs: c )
                             end
-=======
-                            Cookie.new( ::Arachni::Options.url.to_s, c ) if c.any?
-
->>>>>>> 34cd2281
                         when Cookie
                             c
                     end
