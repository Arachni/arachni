--- conflicted
+++ resolved
@@ -41,7 +41,6 @@
         print_info 'System paused.'
 
         require_relative 'proxy/template_scope'
-<<<<<<< HEAD
 
         @server = Arachni::HTTP::ProxyServer.new(
              address:          options['bind_address'],
@@ -49,20 +48,6 @@
              response_handler: method( :response_handler ),
              request_handler:  method( :request_handler ),
              timeout:          options['timeout']
-=======
-        require_relative 'proxy/server'
-
-        @server = Server.new(
-             BindAddress:         options['bind_address'],
-             Port:                options['port'],
-             ProxyVia:            false,
-             ProxyContentHandler: method( :response_handler ),
-             ProxyRequestHandler: method( :request_handler ),
-             DoNotReverseLookup:  true,
-             AccessLog:           [],
-             Logger:              WEBrick::Log::new( '/dev/null', 7 ),
-             Timeout:             options['timeout']
->>>>>>> 34cd2281
         )
 
         @pages = Set.new
