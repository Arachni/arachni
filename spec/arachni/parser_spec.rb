--- conflicted
+++ resolved
@@ -241,68 +241,16 @@
             form.action.should == @utils.normalize_url( @opts.url + '/form' )
             form.url.should == @url
 
-<<<<<<< HEAD
             form.inputs.should == {
                 "form_input_1" => "form_val_1",
                 "form_input_2" => "form_val_2"
             }
             form.method.should == :post
-=======
-            form.auditable.should == {
-                'form_input_1' => 'form_val_1',
-                'form_input_2' => 'form_val_2'
-            }
-            form.method.should == 'post'
-            form.raw.should == {
-                    'attrs' => {
-                    'method' => 'post',
-                    'action' => form.action,
-                      'name' => 'my_form'
-                },
-                 'textarea' => [],
-                   'select' => [],
-                   'button' => [],
-                    'input' => [
-                    {
-                         'type' => 'text',
-                         'name' => 'form_input_1',
-                        'value' => 'form_val_1'
-                    },
-                    {
-                         'type' => 'text',
-                         'name' => 'form_input_2',
-                        'value' => 'form_val_2'
-                    },
-                    {
-                        'type' => 'submit'
-                    }
-                ],
-                'auditable' => [
-                    {
-                         'type' => 'text',
-                         'name' => 'form_input_1',
-                        'value' => 'form_val_1'
-                    },
-                    {
-                         'type' => 'text',
-                         'name' => 'form_input_2',
-                        'value' => 'form_val_2'
-                    },
-                    {
-                        'type' => 'submit'
-                    }
-                ]
-            }
->>>>>>> b9bfd5ad
 
             form = @parser.forms.last
             form.action.should == @utils.normalize_url( @opts.url + '/form_2' )
             form.url.should == @url
-<<<<<<< HEAD
             form.inputs.should == { "form_2_input_1" => "form_2_val_1" }
-=======
-            form.auditable.should == { 'form_2_input_1' => 'form_2_val_1' }
->>>>>>> b9bfd5ad
         end
 
         context 'when passed secondary responses' do
