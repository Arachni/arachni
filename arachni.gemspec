=begin
    Copyright 2010-2012 Tasos Laskos <tasos.laskos@gmail.com>

    Licensed under the Apache License, Version 2.0 (the "License");
    you may not use this file except in compliance with the License.
    You may obtain a copy of the License at

        http://www.apache.org/licenses/LICENSE-2.0

    Unless required by applicable law or agreed to in writing, software
    distributed under the License is distributed on an "AS IS" BASIS,
    WITHOUT WARRANTIES OR CONDITIONS OF ANY KIND, either express or implied.
    See the License for the specific language governing permissions and
    limitations under the License.
=end

Gem::Specification.new do |s|
      require File.expand_path( File.dirname( __FILE__ ) ) + '/lib/arachni/version'

      s.required_ruby_version = '>= 1.9.2'

      s.name              = "arachni"
      s.version           = Arachni::VERSION
      s.date              = Time.now.strftime( '%Y-%m-%d' )
      s.summary           = "Arachni is a feature-full, modular, high-performance Ruby framework aimed towards helping penetration testers and administrators evaluate the security of web applications."
      s.homepage          = "https://github.com/Arachni/arachni"
      s.email             = "tasos.laskos@gmail.com"
      s.authors           = [ "Tasos Laskos" ]
      s.files            += Dir.glob("conf/**/**")
      s.files            += Dir.glob("data/**/**")
      s.files            += Dir.glob("external/**/**")
      s.files            += Dir.glob("extras/**/**")
      s.files            += Dir.glob("gfx/**/**")
      s.files            += Dir.glob("lib/**/**")
      s.files            += Dir.glob("logs/**/**")
      s.files            += Dir.glob("modules/**/**")
      s.files            += Dir.glob("path_extractors/**/**")
      s.files            += Dir.glob("plugins/**/**")
      s.files            += Dir.glob("profiles/**/**")
      s.files            += Dir.glob("reports/**/**")
      s.files            += Dir.glob("rpcd_handlers/**/**")
      s.files            += Dir.glob("spec/**/**")
      s.files            += %w(Gemfile Rakefile arachni.gemspec)

      s.executables       = [ "arachni", "arachni_rpcd_monitor",
                              "arachni_rpcd", "arachni_rpc", "arachni_console",
                              "arachni_script" ]

      s.extra_rdoc_files  = %w( README.md ACKNOWLEDGMENTS.md LICENSE.md AUTHORS.md CHANGELOG.md CONTRIBUTORS.md EXPLOITATION.md HACKING.md NOTICE )
      s.rdoc_options      = ["--charset=UTF-8"]

      s.add_dependency 'bundler',         ">= 1.0.0"
      s.add_dependency "typhoeus",        "~> 0.3.3"
<<<<<<< HEAD
      s.add_dependency "addressable",     ">= 2.3.2"
=======
      #s.add_dependency "addressable",     "~> 2.2.6"
>>>>>>> 028a9771
      s.add_dependency "pony"
      s.add_dependency "awesome_print"
      s.add_dependency "json"
      s.add_dependency "rb-readline"
      s.add_dependency "nokogiri",        ">= 1.5.0"
      s.add_dependency "sys-proctable",   ">= 0.9.1"
      s.add_dependency "terminal-table",  ">= 1.4.2"
      s.add_dependency "em-synchrony",    ">= 1.0.0"
      s.add_dependency "arachni-rpc-em",  "= 0.1.2"

      s.add_development_dependency 'rake',  "~> 0.9.2.2"
      s.add_development_dependency 'rspec', "~> 2.8"
      s.add_development_dependency 'sinatra',         '~> 1.3.2'
      s.add_development_dependency 'sinatra-contrib', '~> 1.3.1'

      s.post_install_message = <<MSG

Thank you for installing Arachni, here are some resources which should
help you make the best of it:

Homepage           - http://arachni-scanner.com
Blog               - http://arachni-scanner.com/blog
Documentation      - http://arachni-scanner.com/wiki
Support            - http://support.arachni-scanner.com
GitHub page        - http://github.com/Arachni/arachni
Code Documentation - http://rubydoc.info/github/Arachni/arachni
Author             - Tasos "Zapotek" Laskos (http://twitter.com/Zap0tek)
Twitter            - http://twitter.com/ArachniScanner
Copyright          - 2010-2012 Tasos Laskos
License            - Apache License v2

Please do not hesitate to ask for assistance (via the support portal)
or report a bug (via GitHub Issues) if you come across any problem.

MSG

      s.description = <<DESCRIPTION
Arachni is a feature-full, modular, high-performance Ruby framework aimed towards
helping penetration testers and administrators evaluate the security of web applications.

Arachni is smart, it trains itself by learning from the HTTP responses it receives during the audit process
and is able to perform meta-analysis using a number of factors in order to correctly assess the trustworthiness
of results and intelligently identify false-positives.

Unlike other scanners, it takes into account the dynamic nature of web applications, can detect changes caused while travelling
through the paths of a web application's cyclomatic complexity and is able to adjust itself accordingly.
This way attack/input vectors that would otherwise be undetectable by non-humans are seamlessly handled by Arachni.

Moreover, Arachni yields great performance due to its asynchronous HTTP model (courtesy of Typhoeus) -- especially
when combined with a High Performance Grid setup which allows you to combine the resources of multiple nodes for lightning fast scans.
Thus, you'll only be limited by the responsiveness of the server under audit.

Finally, it is versatile enough to cover a great deal of use cases, ranging from a simple
command line scanner utility, to a global high performance grid of scanners, to a Ruby library allowing for scripted audits.

Note: Despite the fact that Arachni is mostly targeted towards web application security,
it can easily be used for general purpose scraping, data-mining, etc with the addition of custom modules.
DESCRIPTION

end<|MERGE_RESOLUTION|>--- conflicted
+++ resolved
@@ -43,7 +43,8 @@
       s.files            += %w(Gemfile Rakefile arachni.gemspec)
 
       s.executables       = [ "arachni", "arachni_rpcd_monitor",
-                              "arachni_rpcd", "arachni_rpc", "arachni_console",
+                              "arachni_rpcd", "arachni_rpc", "arachni_web",
+                              "arachni_web_autostart", "arachni_console",
                               "arachni_script" ]
 
       s.extra_rdoc_files  = %w( README.md ACKNOWLEDGMENTS.md LICENSE.md AUTHORS.md CHANGELOG.md CONTRIBUTORS.md EXPLOITATION.md HACKING.md NOTICE )
@@ -51,11 +52,7 @@
 
       s.add_dependency 'bundler',         ">= 1.0.0"
       s.add_dependency "typhoeus",        "~> 0.3.3"
-<<<<<<< HEAD
-      s.add_dependency "addressable",     ">= 2.3.2"
-=======
       #s.add_dependency "addressable",     "~> 2.2.6"
->>>>>>> 028a9771
       s.add_dependency "pony"
       s.add_dependency "awesome_print"
       s.add_dependency "json"
@@ -63,13 +60,22 @@
       s.add_dependency "nokogiri",        ">= 1.5.0"
       s.add_dependency "sys-proctable",   ">= 0.9.1"
       s.add_dependency "terminal-table",  ">= 1.4.2"
+      s.add_dependency "sinatra",         "~> 1.3.2"
+      s.add_dependency "sinatra-contrib", "~> 1.3.1"
+      s.add_dependency "sinatra-flash",   ">= 0.3.0"
+      s.add_dependency "async_sinatra",   ">= 0.5.0"
+      s.add_dependency "thin",            ">= 1.2.11"
+      s.add_dependency "datamapper",      "~> 1.2.0"
+      s.add_dependency "data_objects",    "~> 0.10.8"
+      s.add_dependency "dm-sqlite-adapter", "~> 1.2.0"
+      s.add_dependency "net-ssh",         ">= 2.2.1"
+      s.add_dependency "net-scp",         ">= 1.0.4"
+      s.add_dependency "eventmachine",    ">= 1.0.0.beta.4"
       s.add_dependency "em-synchrony",    ">= 1.0.0"
       s.add_dependency "arachni-rpc-em",  "= 0.1.2"
 
       s.add_development_dependency 'rake',  "~> 0.9.2.2"
       s.add_development_dependency 'rspec', "~> 2.8"
-      s.add_development_dependency 'sinatra',         '~> 1.3.2'
-      s.add_development_dependency 'sinatra-contrib', '~> 1.3.1'
 
       s.post_install_message = <<MSG
 
